
![demo-gif](demo.gif)

## Deep Live Cam

Real-time face swap and video deepfake with a single click and only a single image.

## Disclaimer

This software is intended as a productive contribution to the AI-generated media industry. It aims to assist artists with tasks like animating custom characters or using them as models for clothing, etc.

We are aware of the potential for unethical applications and are committed to preventative measures. A built-in check prevents the program from processing inappropriate media (nudity, graphic content, sensitive material like war footage, etc.). We will continue to develop this project responsibly, adhering to law and ethics. We may shut down the project or add watermarks if legally required.

Users are expected to use this software responsibly and legally. If using a real person's face, obtain their consent and clearly label any output as a deepfake when sharing online. We are not responsible for end-user actions.


## Features

### Resizable Preview Window

Dynamically improve performance using the `--live-resizable` parameter.

![resizable-gif](resizable.gif)

### Face Mapping

Track and change faces on the fly.

![face_mapping_source](face_mapping_source.gif)

**Source Video:**

![face-mapping](face_mapping.png)

**Enable Face Mapping:**

![face-mapping2](face_mapping2.png)

**Map the Faces:**

![face_mapping_result](face_mapping_result.gif)

**See the Magic!**

## Quick Start (Windows / Nvidia)

[Download pre-built version with CUDA support](https://hacksider.gumroad.com/l/vccdmm)

## Installation (Manual)

### Basic Installation (CPU)

This is more likely to work on your computer but will be slower as it utilizes the CPU.

**1. Setup Your Platform**

- Python (3.10 recommended)
- pip
- git
- [ffmpeg](https://www.youtube.com/watch?v=OlNWCpFdVMA) 
- [Visual Studio 2022 Runtimes (Windows)](https://visualstudio.microsoft.com/visual-cpp-build-tools/)

**2. Clone Repository**

```bash
https://github.com/hacksider/Deep-Live-Cam.git
```

**3. Download Models**

1. [GFPGANv1.4](https://huggingface.co/hacksider/deep-live-cam/resolve/main/GFPGANv1.4.pth)
2. [inswapper_128_fp16.onnx](https://huggingface.co/hacksider/deep-live-cam/resolve/main/inswapper_128_fp16.onnx) (Note: Use this [replacement version](https://github.com/facefusion/facefusion-assets/releases/download/models/inswapper_128_fp16.onnx) if you encounter issues)

Place these files in the "**models**" folder.

**4. Install Dependencies**

We highly recommend using a `venv` to avoid issues.

```bash
pip install -r requirements.txt
```

**For macOS:** Install or upgrade the `python-tk` package:

```bash
brew install python-tk@3.10
```

**Run:** If you don't have a GPU, you can run Deep-Live-Cam using `python run.py`. Note that initial execution will download models (~300MB).


### GPU Acceleration (Optional)

<details>
<summary>Click to see the details</summary>

**CUDA Execution Provider (Nvidia)**

1. Install [CUDA Toolkit 11.8](https://developer.nvidia.com/cuda-11-8-0-download-archive)
2. Install dependencies:
```bash
pip uninstall onnxruntime onnxruntime-gpu
pip install onnxruntime-gpu==1.16.3
```
3. Usage:
```bash
python run.py --execution-provider cuda
```

**CoreML Execution Provider (Apple Silicon)**

1. Install dependencies:
```bash
pip uninstall onnxruntime onnxruntime-silicon
pip install onnxruntime-silicon==1.13.1
```
2. Usage:
```bash
python run.py --execution-provider coreml
```

**CoreML Execution Provider (Apple Legacy)**

1. Install dependencies:
```bash
pip uninstall onnxruntime onnxruntime-coreml
pip install onnxruntime-coreml==1.13.1
```
2. Usage:
```bash
python run.py --execution-provider coreml
```

**DirectML Execution Provider (Windows)**

1. Install dependencies:
```bash
pip uninstall onnxruntime onnxruntime-directml
pip install onnxruntime-directml==1.15.1
```
2. Usage:
```bash
python run.py --execution-provider directml
```

**OpenVINO™ Execution Provider (Intel)**

1. Install dependencies:
```bash
pip uninstall onnxruntime onnxruntime-openvino
pip install onnxruntime-openvino==1.15.0
```
2. Usage:
```bash
python run.py --execution-provider openvino
```

</details>


## Usage

**1. Image/Video Mode**

- Execute `python run.py`. 
- Choose a source face image and a target image/video.
- Click "Start".
- The output will be saved in a directory named after the target video.

**2. Webcam Mode**

- Execute `python run.py`.
- Select a source face image.
- Click "Live".
- Wait for the preview to appear (10-30 seconds).
- Use a screen capture tool like OBS to stream.
- To change the face, select a new source image.

![demo-gif](demo.gif)

## Command Line Arguments

```
options:
  -h, --help                                               show this help message and exit
  -s SOURCE_PATH, --source SOURCE_PATH                     select a source image
  -t TARGET_PATH, --target TARGET_PATH                     select a target image or video
  -o OUTPUT_PATH, --output OUTPUT_PATH                     select output file or directory
  --frame-processor FRAME_PROCESSOR [FRAME_PROCESSOR ...]  frame processors (choices: face_swapper, face_enhancer, ...)
  --keep-fps                                               keep original fps
  --keep-audio                                             keep original audio
  --keep-frames                                            keep temporary frames
  --many-faces                                             process every face
  --map-faces                                              map source target faces
  --nsfw-filter                                            filter the NSFW image or video
  --video-encoder {libx264,libx265,libvpx-vp9}             adjust output video encoder
  --video-quality [0-51]                                   adjust output video quality
  --live-mirror                                            the live camera display as you see it in the front-facing camera frame
  --live-resizable                                         the live camera frame is resizable
  --max-memory MAX_MEMORY                                  maximum amount of RAM in GB
  --execution-provider {cpu} [{cpu} ...]                   available execution provider (choices: cpu, ...)
  --execution-threads EXECUTION_THREADS                    number of execution threads
  -v, --version                                            show program's version number and exit
```

Looking for a CLI mode? Using the -s/--source argument will make the run program in cli mode.


## Webcam Mode on WSL2 Ubuntu (Optional)

<details>
<summary>Click to see the details</summary>

If you want to use WSL2 on Windows 11 you will notice, that Ubuntu WSL2 doesn't come with USB-Webcam support in the Kernel. You need to do two things: Compile the Kernel with the right modules integrated and forward your USB Webcam from Windows to Ubuntu with the usbipd app. Here are detailed Steps:

This tutorial will guide you through the process of setting up WSL2 Ubuntu with USB webcam support, rebuilding the kernel, and preparing the environment for the Deep-Live-Cam project.  
  
**1. Install WSL2 Ubuntu**  
  
Install WSL2 Ubuntu from the Microsoft Store or using PowerShell:  
  
**2. Enable USB Support in WSL2**  
  
1. Install the USB/IP tool for Windows:  
[https://learn.microsoft.com/en-us/windows/wsl/connect-usb](https://learn.microsoft.com/en-us/windows/wsl/connect-usb)  
  
2. In Windows PowerShell (as Administrator), connect your webcam to WSL:  
  
```powershell  
usbipd list  
usbipd bind --busid x-x # Replace x-x with your webcam's bus ID  
usbipd attach --wsl --busid x-x # Replace x-x with your webcam's bus ID  
```  
 You need to redo the above every time you reboot wsl or re-connect your webcam/usb device.
 
**3. Rebuild WSL2 Ubuntu Kernel with USB and Webcam Modules**  
  
Follow these steps to rebuild the kernel:  
  
1. Start with this guide: [https://github.com/PINTO0309/wsl2_linux_kernel_usbcam_enable_conf](https://github.com/PINTO0309/wsl2_linux_kernel_usbcam_enable_conf)  
  
2. When you reach the `sudo wget [github.com](http://github.com/)...PINTO0309` step, which won't work for newer kernel versions, follow this video instead or alternatively follow the video tutorial from the beginning: 
[https://www.youtube.com/watch?v=t_YnACEPmrM](https://www.youtube.com/watch?v=t_YnACEPmrM)  
  
Additional info: [https://askubuntu.com/questions/1413377/camera-not-working-in-cheese-in-wsl2](https://askubuntu.com/questions/1413377/camera-not-working-in-cheese-in-wsl2)  
  
3. After rebuilding, restart WSL with the new kernel. 
  
**4. Set Up Deep-Live-Cam Project**  
 Within Ubuntu:
1. Clone the repository:  
  
```bash  
git clone [https://github.com/hacksider/Deep-Live-Cam](https://github.com/hacksider/Deep-Live-Cam)  
```  
  
2. Follow the installation instructions in the repository, including cuda toolkit 11.8, make 100% sure it's not cuda toolkit 12.x.  
   
**5. Verify and Load Kernel Modules**  
  
1. Check if USB and webcam modules are built into the kernel:  
  
```bash  
zcat /proc/config.gz | grep -i "CONFIG_USB_VIDEO_CLASS"  
```  
  
2. If modules are loadable (m), not built-in (y), check if the file exists:  
  
```bash  
ls /lib/modules/$(uname -r)/kernel/drivers/media/usb/uvc/  
```  
  
3. Load the module and check for errors (optional if built-in):  
  
```bash  
sudo modprobe uvcvideo  
dmesg | tail  
```  
  
4. Verify video devices:  
  
```bash  
sudo ls -al /dev/video*  
```  
  
**6. Set Up Permissions**  
  
1. Add user to video group and set permissions:  
  
```bash  
sudo usermod -a -G video $USER  
sudo chgrp video /dev/video0 /dev/video1  
sudo chmod 660 /dev/video0 /dev/video1  
```  
  
2. Create a udev rule for permanent permissions:  
  
```bash  
sudo nano /etc/udev/rules.d/81-webcam.rules  
```  
  
Add this content:  
  
```  
KERNEL=="video[0-9]*", GROUP="video", MODE="0660"  
```  
  
3. Reload udev rules:  
  
```bash  
sudo udevadm control --reload-rules && sudo udevadm trigger  
```  
  
4. Log out and log back into your WSL session.  
  
5. Start Deep-Live-Cam with `python run.py --execution-provider cuda --max-memory 8` where 8 can be changed to the number of GB VRAM of your GPU has, minus 1-2GB. If you have a RTX3080 with 10GB I suggest adding 8GB. Leave some left for Windows.

**Final Notes**  
  
- Steps 6 and 7 may be optional if the modules are built into the kernel and permissions are already set correctly.  
- Always ensure you're using compatible versions of CUDA, ONNX, and other dependencies.  
- If issues persist, consider checking the Deep-Live-Cam project's specific requirements and troubleshooting steps.  
  
By following these steps, you should have a WSL2 Ubuntu environment with USB webcam support ready for the Deep-Live-Cam project. If you encounter any issues, refer back to the specific error messages and troubleshooting steps provided.

**Troubleshooting CUDA Issues** 

If you encounter this error:  
  
```  
[ONNXRuntimeError] : 1 : FAIL : Failed to load library [libonnxruntime_providers_cuda.so](http://libonnxruntime_providers_cuda.so/) with error: libcufft.so.10: cannot open shared object file: No such file or directory  
```  
  
Follow these steps:  
  
1. Install CUDA Toolkit 11.8 (ONNX 1.16.3 requires CUDA 11.x, not 12.x):  
[https://developer.nvidia.com/cuda-11-8-0-download-archive](https://developer.nvidia.com/cuda-11-8-0-download-archive)  
  select: Linux, x86_64, WSL-Ubuntu, 2.0, deb (local)
2. Check CUDA version:  
  
```bash  
/usr/local/cuda/bin/nvcc --version  
```  
  
3. If the wrong version is installed, remove it completely:  
[https://askubuntu.com/questions/530043/removing-nvidia-cuda-toolkit-and-installing-new-one](https://askubuntu.com/questions/530043/removing-nvidia-cuda-toolkit-and-installing-new-one)  
  
4. Install CUDA Toolkit 11.8 again [https://developer.nvidia.com/cuda-11-8-0-download-archive](https://developer.nvidia.com/cuda-11-8-0-download-archive), select: Linux, x86_64, WSL-Ubuntu, 2.0, deb (local)
  
```bash  
sudo apt-get -y install cuda-toolkit-11-8  
```
</details>


## Future Updates & Roadmap

For the latest experimental builds and features, see the [experimental branch](https://github.com/hacksider/Deep-Live-Cam/tree/experimental).

**TODO:**

- [x] Support multiple faces 
- [ ] Develop a version for web app/service
- [ ] UI/UX enhancements for desktop app
- [ ] Speed up model loading
- [ ] Speed up real-time face swapping

This is an open-source project developed in our free time. Updates may be delayed.


## Credits

- [ffmpeg](https://ffmpeg.org/): for making video related operations easy
- [deepinsight](https://github.com/deepinsight): for their [insightface](https://github.com/deepinsight/insightface) project which provided a well-made library and models. Please be reminded that the [use of the model is for non-commercial research purposes only](https://github.com/deepinsight/insightface?tab=readme-ov-file#license).
- [havok2-htwo](https://github.com/havok2-htwo) : for sharing the code for webcam
- [GosuDRM](https://github.com/GosuDRM) : for open version of roop
- [pereiraroland26](https://github.com/pereiraroland26) : Multiple faces support
- [vic4key](https://github.com/vic4key) : For supporting/contributing on this project
- [KRSHH](https://github.com/KRSHH) : For updating the UI
- and [all developers](https://github.com/hacksider/Deep-Live-Cam/graphs/contributors) behind libraries used in this project.
- Foot Note: [This is originally roop-cam, see the full history of the code here.](https://github.com/hacksider/roop-cam) Please be informed that the base author of the code is [s0md3v](https://github.com/s0md3v/roop)

<<<<<<< HEAD

```
python main.py --execution-provider cuda > log.txt 2>&1 &
```
=======
## Thanks to all the contributors
<a href="https://github.com/hacksider/Deep-Live-Cam/graphs/contributors" target="_blank">
  <img src="https://contrib.rocks/image?repo=hacksider/Deep-Live-Cam" />
</a>
>>>>>>> 80de3dc3
<|MERGE_RESOLUTION|>--- conflicted
+++ resolved
@@ -381,14 +381,7 @@
 - and [all developers](https://github.com/hacksider/Deep-Live-Cam/graphs/contributors) behind libraries used in this project.
 - Foot Note: [This is originally roop-cam, see the full history of the code here.](https://github.com/hacksider/roop-cam) Please be informed that the base author of the code is [s0md3v](https://github.com/s0md3v/roop)
 
-<<<<<<< HEAD
-
-```
-python main.py --execution-provider cuda > log.txt 2>&1 &
-```
-=======
 ## Thanks to all the contributors
 <a href="https://github.com/hacksider/Deep-Live-Cam/graphs/contributors" target="_blank">
   <img src="https://contrib.rocks/image?repo=hacksider/Deep-Live-Cam" />
-</a>
->>>>>>> 80de3dc3
+</a>